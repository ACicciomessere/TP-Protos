--- conflicted
+++ resolved
@@ -1,784 +1,3 @@
-<<<<<<< HEAD
-#include <arpa/inet.h>
-#include <errno.h>
-#include <limits.h>
-#include <netdb.h>
-#include <poll.h>
-#include <stdio.h>
-#include <stdlib.h>
-#include <string.h>
-#include <unistd.h>
-#include <fcntl.h>
-
-#include "socks5.h"
-#include "util.h"
-#include "../shared/shared.h"
-#include "../logger.h"
-
-#define READ_BUFFER_SIZE 2048
-#define MAX_HOSTNAME_LENGTH 255
-#define CONNECTION_TIMEOUT_MS 10000  // 10 seconds timeout per connection attempt
-#define RETRY_DELAY_MS 100          // 100ms delay between attempts
-
-
-/**
- * Receives a full buffer of data from a socket, by receiving data until the requested amount
- * of bytes is reached. Returns the amount of bytes received, or -1 if receiving failed before
- * that amount was reached.
- */
-static ssize_t recvFull(int fd, void* buf, size_t n, int flags) {
-    size_t totalReceived = 0;
-    int retries = 0;
-    const int maxRetries = 100; // Prevent infinite loops
-
-    while (totalReceived < n && retries < maxRetries) {
-        ssize_t nowReceived = recv(fd, (char*)buf + totalReceived, n - totalReceived, flags);
-        
-        if (nowReceived < 0) {
-            if (errno == EAGAIN || errno == EWOULDBLOCK) {
-                // Socket would block, wait for data to be ready
-                struct pollfd pfd = {.fd = fd, .events = POLLIN, .revents = 0};
-                int poll_result = poll(&pfd, 1, 5000); // 5 second timeout
-                
-                if (poll_result < 0) {
-                    log_error("poll() in recvFull failed: %s", strerror(errno));
-                    return -1;
-                } else if (poll_result == 0) {
-                    log_error("recv() timeout after 5 seconds");
-                    return -1;
-                } else if (pfd.revents & POLLIN) {
-                    retries++;
-                    continue; // Try recv again
-                } else {
-                    log_error("poll() unexpected event: %d", pfd.revents);
-                    return -1;
-                }
-            } else {
-                log_error("recv() failed: %s", strerror(errno));
-                return -1;
-            }
-        } else if (nowReceived == 0) {
-            // Connection closed by peer
-            if (totalReceived == 0) {
-                log_error("Connection closed by peer before any data received");
-                return -1;
-            } else {
-                // Partial data received before close - return what we got
-                log_warn("Connection closed by peer, partial data received: %zu/%zu bytes", 
-                       totalReceived, n);
-                return totalReceived;
-            }
-        } else {
-            totalReceived += nowReceived;
-            retries = 0; // Reset retry counter on successful read
-        }
-    }
-
-    if (retries >= maxRetries) {
-        log_error("recvFull() exceeded maximum retries");
-        return -1;
-    }
-
-    return totalReceived;
-}
-
-/**
- * Sends a full buffer of data from a socket, by sending data until the requested amount
- * of bytes is reached. Returns the amount of bytes sent, or -1 if sending failed before
- * that amount was reached.
- */
-static ssize_t sendFull(int fd, const void* buf, size_t n, int flags) {
-    size_t totalSent = 0;
-    int retries = 0;
-    const int maxRetries = 100; // Necesario para prevenir loops infinitos
-
-    while (totalSent < n && retries < maxRetries) {
-        ssize_t nowSent = send(fd, (const char*)buf + totalSent, n - totalSent, flags);
-        
-        if (nowSent < 0) {
-            if (errno == EAGAIN || errno == EWOULDBLOCK) {
-                // El socket se bloquearía, esperamos a que esté listo para escribir
-                struct pollfd pfd = {.fd = fd, .events = POLLOUT, .revents = 0};
-                int poll_result = poll(&pfd, 1, 5000); // timeout de 5 segs
-                
-                if (poll_result < 0) {
-                    log_error("poll() in sendFull failed: %s", strerror(errno));
-                    return -1;
-                } else if (poll_result == 0) {
-                    log_error("send() timeout after 5 seconds");
-                    return -1;
-                } else if (pfd.revents & POLLOUT) {
-                    retries++;
-                    continue; // Reintentamos
-                } else {
-                    log_error("poll() unexpected event: %d", pfd.revents);
-                    return -1;
-                }
-            } else {
-                log_error("send() failed: %s", strerror(errno));
-                return -1;
-            }
-        } else if (nowSent == 0) {
-            log_error("send() returned 0, connection may be closed");
-            return -1;
-        } else {
-            totalSent += nowSent;
-            retries = 0;
-        }
-    }
-
-    if (retries >= maxRetries) {
-        log_error("sendFull() exceeded maximum retries");
-        return -1;
-    }
-
-    return totalSent;
-}
-
-int validateUser(const char* username, const char* password, struct socks5args* args) {
-    if (!username || !password || !args) {
-        return 0;
-    }
-    
-    for (int i = 0; i < MAX_USERS; i++) {
-        if (args->users[i].name && args->users[i].pass) {
-            if (strcmp(username, args->users[i].name) == 0 && 
-                strcmp(password, args->users[i].pass) == 0) {
-                log_info("User '%s' authenticated successfully", username);
-                log_access(username, "AUTH_OK", "User authenticated successfully");
-                return 1;
-            }
-        }
-    }
-    
-    log_warn("Authentication failed for user '%s'", username);
-    log_access(username, "AUTH_FAIL", "Invalid credentials provided");
-    return 0;
-}
-
-int handleUsernamePasswordAuth(int clientSocket, struct socks5args* args, char* authenticated_user) {
-    ssize_t received;
-    char receiveBuffer[READ_BUFFER_SIZE + 1];
-    
-    received = recvFull(clientSocket, receiveBuffer, 2, 0);
-    if (received < 0) {
-        log_error("Failed to receive username/password auth header");
-        return -1;
-    }
-    
-    if (receiveBuffer[0] != 1) {
-        log_error("Invalid username/password auth version: %d", receiveBuffer[0]);
-        sendFull(clientSocket, "\x01\x01", 2, 0);
-        return -1;
-    }
-    
-    int usernameLen = receiveBuffer[1];
-    if (usernameLen == 0 || usernameLen > 255) {
-        log_error("Invalid username length: %d", usernameLen);
-        sendFull(clientSocket, "\x01\x01", 2, 0); 
-        return -1;
-    }
-    
-    received = recvFull(clientSocket, receiveBuffer, usernameLen, 0);
-    if (received < 0) {
-        log_error("Failed to receive username");
-        sendFull(clientSocket, "\x01\x01", 2, 0);
-        return -1;
-    }
-    receiveBuffer[usernameLen] = '\0';
-    char username[256];
-    strncpy(username, receiveBuffer, usernameLen);
-    username[usernameLen] = '\0';
-    
-    received = recvFull(clientSocket, receiveBuffer, 1, 0);
-    if (received < 0) {
-        log_error("Failed to receive password length");
-        sendFull(clientSocket, "\x01\x01", 2, 0);
-        return -1;
-    }
-    
-    int passwordLen = receiveBuffer[0];
-    if (passwordLen == 0 || passwordLen > 255) {
-        log_error("Invalid password length: %d", passwordLen);
-        sendFull(clientSocket, "\x01\x01", 2, 0); 
-        return -1;
-    }
-    
-    received = recvFull(clientSocket, receiveBuffer, passwordLen, 0);
-    if (received < 0) {
-        log_error("Failed to receive password");
-        sendFull(clientSocket, "\x01\x01", 2, 0);  
-        return -1;
-    }
-    receiveBuffer[passwordLen] = '\0';
-    char password[256];
-    strncpy(password, receiveBuffer, passwordLen);
-    password[passwordLen] = '\0';
-    
-    log_info("Authentication attempt: username='%s'", username);
-    
-    if (validateUser(username, password, args)) {
-        if (authenticated_user) {
-            strncpy(authenticated_user, username, MAX_USERNAME_LEN - 1);
-            authenticated_user[MAX_USERNAME_LEN - 1] = '\0';
-        }
-        
-        if (sendFull(clientSocket, "\x01\x00", 2, 0) < 0) {
-            log_error("Failed to send auth success response");
-            return -1;
-        }
-        return 0;
-    } else {
-        // Fallo
-        if (sendFull(clientSocket, "\x01\x01", 2, 0) < 0) {
-            log_error("Failed to send auth failure response");
-        }
-        return -1;
-    }
-}
-
-int handleClient(int clientSocket, struct socks5args* args) {
-    char authenticated_user[MAX_USERNAME_LEN] = {0};
-    
-    if (handleAuthNegotiation(clientSocket, args, authenticated_user))
-        return -1;
-
-    // Ahora el cliente puede empezar a enviar solicitudes
-
-    struct addrinfo* connectAddresses;
-    if (handleRequest(clientSocket, &connectAddresses))
-        return -1;
-
-     // Ahora nos podemos conectar al servidor solicitado
-
-    int remoteSocket = -1;
-    if (handleConnectAndReply(clientSocket, &connectAddresses, &remoteSocket))
-        return -1;
-
-        // Se establece la conexion, a partir de aca el cliente y el server pueden comunicarse
-        // Si tenemos un usuario autenticado, ademas tenemos q actualizar sus estadisticas de conexion
-    if (authenticated_user[0] != '\0') {
-        mgmt_update_user_stats(authenticated_user, 0, 1); 
-    }
-
-    int status = handleConnectionData(clientSocket, remoteSocket, authenticated_user);
-    
-    if (authenticated_user[0] != '\0') {
-        mgmt_update_user_stats(authenticated_user, 0, -1); 
-    }
-    
-    close(remoteSocket);
-    return status;
-}
-
-int handleAuthNegotiation(int clientSocket, struct socks5args* args, char* authenticated_user) {
-    ssize_t received;
-    char receiveBuffer[READ_BUFFER_SIZE + 1];
-
-    received = recvFull(clientSocket, receiveBuffer, 2, 0);
-    if (received < 0)
-        return -1;
-
-    if (receiveBuffer[0] != 5) {
-        log_error("Client specified invalid version: %d", receiveBuffer[0]);
-        return -1;
-    }
-
-    int nmethods = receiveBuffer[1];
-    received = recvFull(clientSocket, receiveBuffer, nmethods, 0);
-    if (received < 0)
-        return -1;
-
-    int hasNoAuth = 0;
-    int hasUserPass = 0;
-    int hasUsersConfigured = 0;
-    
-    log_debug("Client specified %d auth methods", nmethods);
-    for (int i = 0; i < nmethods; i++) {
-        if (receiveBuffer[i] == SOCKS5_AUTH_NONE) {
-            hasNoAuth = 1;
-        } else if (receiveBuffer[i] == SOCKS5_AUTH_USERPASS) {
-            hasUserPass = 1;
-        }
-        log_debug("Auth method supported by client: 0x%02x", receiveBuffer[i]);
-    }
-    
-    // Check if we have configured users
-    if (args) {
-        for (int i = 0; i < MAX_USERS; i++) {
-            if (args->users[i].name && args->users[i].pass) {
-                hasUsersConfigured = 1;
-                break;
-            }
-        }
-    }
-    
-    if (hasUsersConfigured) {
-        // Users are configured, we require username/password authentication
-        if (hasUserPass) {
-            log_info("Using username/password authentication (required)");
-            if (sendFull(clientSocket, "\x05\x02", 2, 0) < 0)
-                return -1;
-                
-            return handleUsernamePasswordAuth(clientSocket, args, authenticated_user);
-        } else {
-            log_error("Authentication required but client doesn't support username/password!");
-            log_access(NULL, "AUTH_FAIL", "Client does not support required auth method");
-            if (sendFull(clientSocket, "\x05\xFF", 2, 0) < 0)
-                return -1;
-
-            log_info("Waiting for client to close the connection.");
-            while (recv(clientSocket, receiveBuffer, READ_BUFFER_SIZE, 0) > 0) {}
-            return -1;
-        }
-    } else if (hasNoAuth) {
-        // If we don't have configured users, we don't allow auth
-        log_info("Using no authentication (no users configured)");
-        log_access(NULL, "AUTH_OK", "No authentication required");
-        if (sendFull(clientSocket, "\x05\x00", 2, 0) < 0)
-            return -1;
-        return 0;
-    } else {
-        log_error("No acceptable authentication method found!");
-        log_access(NULL, "AUTH_FAIL", "No acceptable auth method found");
-        if (sendFull(clientSocket, "\x05\xFF", 2, 0) < 0)
-            return -1;
-
-        log_info("Waiting for client to close the connection.");
-        while (recv(clientSocket, receiveBuffer, READ_BUFFER_SIZE, 0) > 0) {}
-        return -1;
-    }
-}
-
-int handleRequest(int clientSocket, struct addrinfo** connectAddresses) {
-    ssize_t received;
-    char receiveBuffer[READ_BUFFER_SIZE + 1];
-
-    received = recvFull(clientSocket, receiveBuffer, 4, 0);
-    if (received < 0)
-        return -1;
-
-    if (receiveBuffer[1] != 1) {
-        sendFull(clientSocket, "\x05\x07\x00\x01\x00\x00\x00\x00\x00\x00", 10, 0);
-        return -1;
-    }
-
-    char hostname[MAX_HOSTNAME_LENGTH + 1];
-    int port = 0;
-
-    struct addrinfo addrHints;
-    memset(&addrHints, 0, sizeof(addrHints));
-    addrHints.ai_socktype = SOCK_STREAM;
-    addrHints.ai_protocol = IPPROTO_TCP;
-
-    if (receiveBuffer[3] == 1) {
-        // The client requests to connect to an IPv4 address
-        addrHints.ai_family = AF_INET;
-
-        // Read the IP
-        struct in_addr addr;
-        received = recvFull(clientSocket, &addr, 4, 0);
-        if (received < 0)
-            return -1;
-
-        // Read the port number
-        in_port_t portBuf;
-        received = recvFull(clientSocket, &portBuf, 2, 0);
-        if (received < 0)
-            return -1;
-
-        // We save the port and convert the IP to a string
-        port = ntohs(portBuf);
-        inet_ntop(AF_INET, &addr, hostname, INET_ADDRSTRLEN);
-    } else if (receiveBuffer[3] == 3) {
-        // The client asks to connect to a domain
-        received = recvFull(clientSocket, receiveBuffer, 1, 0);
-        if (received < 0)
-            return -1;
-
-        int hostnameLength = receiveBuffer[0];
-        received = recvFull(clientSocket, hostname, hostnameLength, 0);
-        if (received < 0)
-            return -1;
-
-        in_port_t portBuffer;
-        received = recvFull(clientSocket, &portBuffer, 2, 0);
-        if (received < 0)
-            return -1;
-
-        port = ntohs(portBuffer);
-        hostname[hostnameLength] = '\0';
-    } else if (receiveBuffer[3] == 4) {
-        // The client requested to connect to an IPv6 address
-        addrHints.ai_family = AF_INET6;
-
-        // Read the IP
-        struct in6_addr addr;
-        received = recvFull(clientSocket, &addr, 16, 0);
-        if (received < 0)
-            return -1;
-
-        // Read the port number
-        in_port_t portBuf;
-        received = recvFull(clientSocket, &portBuf, 2, 0);
-        if (received < 0)
-            return -1;
-
-        // We save the port and convert the IP to a string
-        port = ntohs(portBuf);
-        inet_ntop(AF_INET6, &addr, hostname, INET6_ADDRSTRLEN);
-    } else {
-        log_error("Unsupported address type: %d", receiveBuffer[3]);
-        sendFull(clientSocket, "\x05\x08\x00\x01\x00\x00\x00\x00\x00\x00", 10, 0);
-        return -1;
-    }
-
-    log_info("Client asked to connect to: %s:%d", hostname, port);
-
-    char service[6] = {0};
-    sprintf(service, "%d", port);
-
-    int getAddrStatus = getaddrinfo(hostname, service, &addrHints, connectAddresses);
-    if (getAddrStatus != 0) {
-        log_error("getaddrinfo() failed for %s:%s : %s", hostname, service, gai_strerror(getAddrStatus));
-
-        char errorMessage[10] = "\x05 \x00\x01\x00\x00\x00\x00\x00\x00";
-        errorMessage[1] =
-            getAddrStatus == EAI_FAMILY   ? '\x08'  
-            : getAddrStatus == EAI_NONAME ? '\x04' 
-                                          : '\x01'; 
-        sendFull(clientSocket, errorMessage, 10, 0);
-        return -1;
-    }
-
-    return 0;
-}
-
-static int set_nonblocking(int sock) {
-    int flags = fcntl(sock, F_GETFL, 0);
-    if (flags == -1) {
-        return -1;
-    }
-    return fcntl(sock, F_SETFL, flags | O_NONBLOCK);
-}
-
-static int set_blocking(int sock) {
-    int flags = fcntl(sock, F_GETFL, 0);
-    if (flags == -1) {
-        return -1;
-    }
-    return fcntl(sock, F_SETFL, flags & ~O_NONBLOCK);
-}
-
-
-int send_socks5_reply(int client_fd, enum socks5_reply code) {
-    uint8_t response[10];
-
-    response[0] = SOCKS_VERSION;   // VER
-    response[1] = code;            // REP
-    response[2] = 0x00;            // RSV
-    response[3] = 0x01;            // ATYP = IPv4 (dummy)
-    response[4] = 0x00;            // BND.ADDR = 0.0.0.0
-    response[5] = 0x00;
-    response[6] = 0x00;
-    response[7] = 0x00;
-    response[8] = 0x00;            // BND.PORT = 0
-    response[9] = 0x00;
-
-    ssize_t n = write(client_fd, response, sizeof(response));
-    return n == sizeof(response) ? 0 : -1;
-}
-
-
- // Intenta conectarse a una direccion especifica con timeout
- // Retorna 1 si la conexion es exitosa, 0 si hay timeout o falla, -1 si hay error
-static int connect_with_timeout(int sock, const struct sockaddr* addr, socklen_t addrlen, int timeout_ms) {
-    // Setea socket a non-blocking
-    if (set_nonblocking(sock) < 0) {
-        return -1;
-    }
-    
-    // Intenta conectar
-    int result = connect(sock, addr, addrlen);
-    if (result == 0) {
-        // Conexion exitosa
-        set_blocking(sock); 
-        return 1;
-    }
-    
-    if (errno != EINPROGRESS) {
-        // Fallo la conexion
-        return 0;
-    }
-    
-    // La conexion esta en progreso, esperamos a que termine
-    struct pollfd pfd = {
-        .fd = sock,
-        .events = POLLOUT,
-        .revents = 0
-    };
-    
-    int poll_result = poll(&pfd, 1, timeout_ms);
-    if (poll_result < 0) {
-        return -1;  // error
-    } else if (poll_result == 0) {
-        return 0;   // timeout
-    }
-    
-    // Chequeamos si la conexion fue exitosa
-    int error = 0;
-    socklen_t error_len = sizeof(error);
-    if (getsockopt(sock, SOL_SOCKET, SO_ERROR, &error, &error_len) < 0) {
-        return -1;
-    }
-    
-    if (error == 0) {
-        // Conexion exitosa
-        set_blocking(sock); 
-        return 1;
-    } else {
-        // Fallo la conexion
-        errno = error;
-        return 0;
-    }
-}
-
-int handleConnectAndReply(int clientSocket, struct addrinfo** connectAddresses, int* remoteSocket) {
-    char addrBuf[64];
-    int aipIndex = 0;
-    int total_addresses = 0;
-    int ipv4_count = 0, ipv6_count = 0;
-
-    // Count the addresses and print all addrinfo options
-    for (struct addrinfo* aip = *connectAddresses; aip != NULL; aip = aip->ai_next) {
-        printAddressPort(aip, addrBuf);
-        log_debug("Resolution option %d: %s (%s)", aipIndex++, addrBuf, printFamily(aip));
-        total_addresses++;
-        if (aip->ai_family == AF_INET) ipv4_count++;
-        else if (aip->ai_family == AF_INET6) ipv6_count++;
-    }
-    
-    log_info("Attempting to connect to %d addresses (%d IPv4, %d IPv6)", 
-           total_addresses, ipv4_count, ipv6_count);
-
-    // First we try IPv6, then IPv4
-    int sock = -1;
-    char addrBuffer[128];
-    int attempt = 0;
-    int last_errno = 0;
-    const char* last_error_type = "unknown";
-    
-    // Try IPv6
-    for (struct addrinfo* addr = *connectAddresses; addr != NULL && sock == -1; addr = addr->ai_next) {
-        if (addr->ai_family != AF_INET6) continue;
-        
-        attempt++;
-        printAddressPort(addr, addrBuffer);
-        log_info("Attempt %d/%d: Trying IPv6 %s", attempt, total_addresses, addrBuffer);
-        
-        sock = socket(addr->ai_family, addr->ai_socktype, addr->ai_protocol);
-        if (sock < 0) {
-            log_warn("Failed to create socket for %s: %s", addrBuffer, strerror(errno));
-            last_errno = errno;
-            last_error_type = "socket creation";
-            continue;
-        }
-        
-        int connect_result = connect_with_timeout(sock, addr->ai_addr, addr->ai_addrlen, CONNECTION_TIMEOUT_MS);
-        if (connect_result == 1) {
-            printAddressPort(addr, addrBuf);
-            log_info("Successfully connected to: %s", addrBuf);
-            break;  // Success
-        } else {
-            last_errno = errno;
-            if (connect_result == 0) {
-                log_warn("Connection to %s timed out after %dms", addrBuffer, CONNECTION_TIMEOUT_MS);
-                last_error_type = "timeout";
-            } else {
-                log_warn("Connection to %s failed: %s", addrBuffer, strerror(errno));
-                last_error_type = "connection failed";
-            }
-            close(sock);
-            sock = -1;
-            
-            // Wait a bit before trying again
-            if (RETRY_DELAY_MS > 0) {
-                struct timespec delay = {0, RETRY_DELAY_MS * 1000000};  // Convert ms to ns
-                nanosleep(&delay, NULL);
-            }
-        }
-    }
-    
-    // Try IPv4
-    if (sock == -1) {
-        for (struct addrinfo* addr = *connectAddresses; addr != NULL && sock == -1; addr = addr->ai_next) {
-            if (addr->ai_family != AF_INET) continue;
-            
-            attempt++;
-            printAddressPort(addr, addrBuffer);
-            log_info("Attempt %d/%d: Trying IPv4 %s", attempt, total_addresses, addrBuffer);
-            
-            sock = socket(addr->ai_family, addr->ai_socktype, addr->ai_protocol);
-            if (sock < 0) {
-                log_warn("Failed to create socket for %s: %s", addrBuffer, strerror(errno));
-                last_errno = errno;
-                last_error_type = "socket creation";
-                continue;
-            }
-            
-            int connect_result = connect_with_timeout(sock, addr->ai_addr, addr->ai_addrlen, CONNECTION_TIMEOUT_MS);
-            if (connect_result == 1) {
-                printAddressPort(addr, addrBuf);
-                log_info("Successfully connected to: %s", addrBuf);
-                break;  // Success
-            } else {
-                last_errno = errno;
-                if (connect_result == 0) {
-                    log_warn("Connection to %s timed out after %dms", addrBuffer, CONNECTION_TIMEOUT_MS);
-                    last_error_type = "timeout";
-                } else {
-                    log_warn("Connection to %s failed: %s", addrBuffer, strerror(errno));
-                    last_error_type = "connection failed";
-                }
-                close(sock);
-                sock = -1;
-                
-                // Wait a bit before trying again
-                if (RETRY_DELAY_MS > 0) {
-                    struct timespec delay = {0, RETRY_DELAY_MS * 1000000};
-                    nanosleep(&delay, NULL);
-                }
-            }
-        }
-    }
-
-    freeaddrinfo(*connectAddresses);
-
-    if (sock == -1) {
-        log_error("Failed to connect to any of the %d available addresses. Last error: %s (%s)", 
-               total_addresses, last_error_type, strerror(last_errno));
-        
-        // Improved error reporting based on the type of failure
-        char socks_error = '\x05';  // Default: Connection refused
-        if (strcmp(last_error_type, "timeout") == 0) {
-            socks_error = '\x04';  // Host unreachable (timeout suggests network issue)
-        } else if (strcmp(last_error_type, "socket creation") == 0) {
-            socks_error = '\x01';  // General SOCKS server failure
-        }
-        
-        char errorMessage[10] = "\x05\x05\x00\x01\x00\x00\x00\x00\x00\x00";
-        errorMessage[1] = socks_error;
-        sendFull(clientSocket, errorMessage, 10, 0);
-        return -1;
-    }
-
-    *remoteSocket = sock;
-
-    // Get and display the address and port our socket is bound to
-    struct sockaddr_storage boundAddress;
-    socklen_t boundAddressLen = sizeof(boundAddress);
-    if (getsockname(sock, (struct sockaddr*)&boundAddress, &boundAddressLen) >= 0) {
-        printSocketAddress((struct sockaddr*)&boundAddress, addrBuffer);
-        log_info("Remote socket bound at %s", addrBuffer);
-    } else
-        log_warn("Failed to getsockname() for remote socket: %s", strerror(errno));
-
-    // Send a response to the client: SUCCESS, then send the address our socket is bound to
-    if (sendFull(clientSocket, "\x05\x00\x00", 3, 0) < 0)
-        return -1;
-
-    switch (boundAddress.ss_family) {
-        case AF_INET:
-            // Send: '\x01' (ATYP identifier for IPv4) followed by the IP and PORT.
-            if (sendFull(clientSocket, "\x01", 1, 0) < 0)
-                return -1;
-            if (sendFull(clientSocket, &((struct sockaddr_in*)&boundAddress)->sin_addr, 4, 0) < 0)
-                return -1;
-            if (sendFull(clientSocket, &((struct sockaddr_in*)&boundAddress)->sin_port, 2, 0) < 0)
-                return -1;
-            break;
-
-        case AF_INET6:
-            // Send: '\x04' (ATYP identifier for IPv6) followed by the IP and PORT.
-            if (sendFull(clientSocket, "\x04", 1, 0) < 0)
-                return -1;
-            if (sendFull(clientSocket, &((struct sockaddr_in6*)&boundAddress)->sin6_addr, 16, 0) < 0)
-                return -1;
-            if (sendFull(clientSocket, &((struct sockaddr_in6*)&boundAddress)->sin6_port, 2, 0) < 0)
-                return -1;
-            break;
-
-        default:
-            // We don't know the address type? Send IPv4 0.0.0.0:0.
-            if (sendFull(clientSocket, "\x01\x00\x00\x00\x00\x00\x00", 7, 0) < 0)
-                return -1;
-            break;
-    }
-
-    return 0;
-}
-
-int handleConnectionData(int clientSocket, int remoteSocket, const char* authenticated_user) {
-    ssize_t received;
-    char receiveBuffer[4096];
-
-    // Create poll structures to wait for bytes to read on both sockets
-    struct pollfd pollFds[2];
-    pollFds[0].fd = clientSocket;
-    pollFds[0].events = POLLIN;
-    pollFds[0].revents = 0;
-    pollFds[1].fd = remoteSocket;
-    pollFds[1].events = POLLIN;
-    pollFds[1].revents = 0;
-
-    // What comes through clientSocket, we send to remoteSocket. What comes through remoteSocket, we send to clientSocket.
-    // This is repeated until the client or the remote server closes the connection, in which case we close both connections.
-    int alive = 1;
-    do {
-        int pollResult = poll(pollFds, 2, -1);
-        if (pollResult < 0) {
-            log_error("Poll returned %d: %s", pollResult, strerror(errno));
-            return -1;
-        }
-
-        for (int i = 0; i < 2 && alive; i++) {
-            if (pollFds[i].revents == 0)
-                continue;
-
-            received = recv(pollFds[i].fd, receiveBuffer, sizeof(receiveBuffer), 0);
-            if (received < 0) {
-                if (errno == EAGAIN || errno == EWOULDBLOCK) {
-                    // No data available right now, continue with next socket
-                    continue;
-                } else {
-                    log_error("recv() in data relay: %s", strerror(errno));
-                    alive = 0;
-                }
-            } else if (received == 0) {
-                // Connection closed by peer
-                log_info("Connection closed by peer");
-                alive = 0;
-            } else {
-                int otherSocket = pollFds[i].fd == clientSocket ? remoteSocket : clientSocket;
-                ssize_t sent = sendFull(otherSocket, receiveBuffer, received, 0);
-                if (sent != received) {
-                    log_error("Failed to send all data: sent %zd/%zd bytes", sent, received);
-                    alive = 0;
-                } else {
-                    // Update statistics with the transferred bytes
-                    if (authenticated_user && authenticated_user[0] != '\0') {
-                        mgmt_update_user_stats(authenticated_user, sent, 0);
-                    } else {
-                        mgmt_update_stats(sent, 0);
-                    }
-                }
-            }
-        }
-    } while (alive);
-
-    return 0;
-}
-=======
 #include <arpa/inet.h>
 #include <errno.h>
 #include <limits.h>
@@ -1552,5 +771,4 @@
     } while (alive);
 
     return 0;
-}
->>>>>>> 2b310316
+}